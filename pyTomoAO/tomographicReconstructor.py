--- conflicted
+++ resolved
@@ -467,7 +467,6 @@
 
     # Mask DM actuators
     def mask_DM_actuators(self, actuIndex):
-<<<<<<< HEAD
         """
         This function masks the DM actuators in the reconstructor.
         Parameters
@@ -483,16 +482,6 @@
         ValueError
             If the method is not defined or the reconstructor is not built
         """
-
-=======
-        '''
-        Mask the DM actuators in the reconstructor.
-        Parameters
-        ----------
-        actuIndex : int
-            Index of the actuator to be masked.
-        '''
->>>>>>> 52d6cbe3
         if self.method == "IM":
             if self._reconstructor is None:
                 logger.error("IM based reconstructor is not defined. Please build the reconstructor first.")
